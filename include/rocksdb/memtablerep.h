--- conflicted
+++ resolved
@@ -188,7 +188,6 @@
 // iteration over the entire collection is rare.
 //
 // Parameters:
-<<<<<<< HEAD
 //   transform: The SliceTransform to bucket user keys on. TransformRepFactory
 //     owns the pointer.
 //   bucket_count: Passed to the constructor of the underlying
@@ -264,15 +263,6 @@
 // skiplist_height: the max height of the skiplist
 // skiplist_branching_factor: probabilistic size ratio between adjacent
 //                            link lists in the skiplist
-=======
-//   transform: The prefix extractor that returns prefix when supplied a user
-//     key. Has to match options.prefix_extractor
-//   bucket_count: Number of buckets in a hash_map. Each bucket needs
-//     8 bytes. By default, we set buckets to one million, which
-//     will take 8MB of memory. If you know the number of keys you'll
-//     keep in hash map, set bucket count to be approximately twice
-//     the number of keys
->>>>>>> b1d2de4a
 extern MemTableRepFactory* NewHashSkipListRepFactory(
   const SliceTransform* transform, size_t bucket_count = 1000000,
   int32_t skiplist_height = 4, int32_t skiplist_branching_factor = 4
