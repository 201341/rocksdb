--- conflicted
+++ resolved
@@ -1,11 +1,4 @@
 # Rocksdb Change Log
-<<<<<<< HEAD
-## Unreleased
-
-## 6.5.2 (11/15/2019)
-### Bug Fixes
-* Fix a assertion failure in MultiGe4t() when BlockBasedTableOptions::no_block_cache is true and there is no compressed block cache
-=======
 ## 6.7.3 (03/18/2020)
 ### Bug Fixes
 * Fix a data race that might cause crash when calling DB::GetCreationTimeOfOldestFile() by a small chance. The bug was introduced in 6.6 Release.
@@ -113,7 +106,6 @@
 ## 6.5.2 (11/15/2019)
 ### Bug Fixes
 * Fix a assertion failure in MultiGet() when BlockBasedTableOptions::no_block_cache is true and there is no compressed block cache
->>>>>>> 0915c99f
 * Fix a buffer overrun problem in BlockBasedTable::MultiGet() when compression is enabled and no compressed block cache is configured.
 * If a call to BackupEngine::PurgeOldBackups or BackupEngine::DeleteBackup suffered a crash, power failure, or I/O error, files could be left over from old backups that could only be purged with a call to GarbageCollect. Any call to PurgeOldBackups, DeleteBackup, or GarbageCollect should now suffice to purge such files.
 
