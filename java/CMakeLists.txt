--- conflicted
+++ resolved
@@ -316,17 +316,9 @@
 if (DEFINED CUSTOM_DEPS_URL)
   set(DEPS_URL ${CUSTOM_DEPS_URL}/)
 else ()
-<<<<<<< HEAD
-  # This is a URL for artifacts from a "fake" release on pdillinger's fork,
-  # so as not to put binaries in git (ew). We should move to hosting these
-  # under the facebook account on github, or something else more reliable
-  # than maven.org, which has been failing frequently from Travis.
-  set(DEPS_URL "https://github.com/pdillinger/rocksdb/releases/download/v6.6.x-java-deps")
-=======
   # Using a Facebook AWS account for S3 storage. (maven.org has a history
   # of failing in Travis builds.)
   set(DEPS_URL "https://rocksdb-deps.s3-us-west-2.amazonaws.com/jars")
->>>>>>> dc58bf9f
 endif()
 
 if(NOT EXISTS ${JAVA_JUNIT_JAR})
