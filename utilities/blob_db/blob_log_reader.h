//  Copyright (c) 2011-present, Facebook, Inc.  All rights reserved.
//  This source code is licensed under both the GPLv2 (found in the
//  COPYING file in the root directory) and Apache 2.0 License
//  (found in the LICENSE.Apache file in the root directory).
//
#pragma once

#ifndef ROCKSDB_LITE

#include <memory>
#include <string>

<<<<<<< HEAD
=======
#include "rocksdb/env.h"
>>>>>>> dbd8fa09
#include "rocksdb/slice.h"
#include "rocksdb/statistics.h"
#include "rocksdb/status.h"
#include "utilities/blob_db/blob_log_format.h"

namespace rocksdb {

class SequentialFileReader;
class Logger;

namespace blob_db {

/**
 * Reader is a general purpose log stream reader implementation. The actual job
 * of reading from the device is implemented by the SequentialFile interface.
 *
 * Please see Writer for details on the file and record layout.
 */
class Reader {
 public:
  enum ReadLevel {
    kReadHeader,
    kReadHeaderKey,
    kReadHeaderKeyBlob,
  };

  // Create a reader that will return log records from "*file".
  // "*file" must remain live while this Reader is in use.
<<<<<<< HEAD
  //
  // If "reporter" is non-nullptr, it is notified whenever some data is
  // dropped due to a detected corruption.  "*reporter" must remain
  // live while this Reader is in use.
  //
  // If "checksum" is true, verify checksums if available.
  //
  // The Reader will start reading at the first record located at physical
  // position >= initial_offset within the file.
  Reader(std::shared_ptr<Logger> info_log,
         std::unique_ptr<SequentialFileReader>&& file);
=======
  Reader(std::unique_ptr<SequentialFileReader>&& file_reader, Env* env,
         Statistics* statistics);
>>>>>>> dbd8fa09

  ~Reader() = default;

  // No copying allowed
  Reader(const Reader&) = delete;
  Reader& operator=(const Reader&) = delete;

  Status ReadHeader(BlobLogHeader* header);

  // Read the next record into *record.  Returns true if read
  // successfully, false if we hit end of the input.  May use
  // "*scratch" as temporary storage.  The contents filled in *record
  // will only be valid until the next mutating operation on this
  // reader or the next mutation to *scratch.
  // If blob_offset is non-null, return offset of the blob through it.
  Status ReadRecord(BlobLogRecord* record, ReadLevel level = kReadHeader,
                    uint64_t* blob_offset = nullptr);

  Status ReadSlice(uint64_t size, Slice* slice, std::string* buf);
<<<<<<< HEAD

  SequentialFileReader* file() { return file_.get(); }
=======
>>>>>>> dbd8fa09

  void ResetNextByte() { next_byte_ = 0; }

  uint64_t GetNextByte() const { return next_byte_; }

 private:
<<<<<<< HEAD
  std::shared_ptr<Logger> info_log_;
=======
>>>>>>> dbd8fa09
  const std::unique_ptr<SequentialFileReader> file_;
  Env* env_;
  Statistics* statistics_;

  std::string backing_store_;
  Slice buffer_;

  // which byte to read next. For asserting proper usage
  uint64_t next_byte_;
};

}  // namespace blob_db
}  // namespace rocksdb
#endif  // ROCKSDB_LITE<|MERGE_RESOLUTION|>--- conflicted
+++ resolved
@@ -10,10 +10,7 @@
 #include <memory>
 #include <string>
 
-<<<<<<< HEAD
-=======
 #include "rocksdb/env.h"
->>>>>>> dbd8fa09
 #include "rocksdb/slice.h"
 #include "rocksdb/statistics.h"
 #include "rocksdb/status.h"
@@ -42,22 +39,8 @@
 
   // Create a reader that will return log records from "*file".
   // "*file" must remain live while this Reader is in use.
-<<<<<<< HEAD
-  //
-  // If "reporter" is non-nullptr, it is notified whenever some data is
-  // dropped due to a detected corruption.  "*reporter" must remain
-  // live while this Reader is in use.
-  //
-  // If "checksum" is true, verify checksums if available.
-  //
-  // The Reader will start reading at the first record located at physical
-  // position >= initial_offset within the file.
-  Reader(std::shared_ptr<Logger> info_log,
-         std::unique_ptr<SequentialFileReader>&& file);
-=======
   Reader(std::unique_ptr<SequentialFileReader>&& file_reader, Env* env,
          Statistics* statistics);
->>>>>>> dbd8fa09
 
   ~Reader() = default;
 
@@ -77,21 +60,12 @@
                     uint64_t* blob_offset = nullptr);
 
   Status ReadSlice(uint64_t size, Slice* slice, std::string* buf);
-<<<<<<< HEAD
-
-  SequentialFileReader* file() { return file_.get(); }
-=======
->>>>>>> dbd8fa09
 
   void ResetNextByte() { next_byte_ = 0; }
 
   uint64_t GetNextByte() const { return next_byte_; }
 
  private:
-<<<<<<< HEAD
-  std::shared_ptr<Logger> info_log_;
-=======
->>>>>>> dbd8fa09
   const std::unique_ptr<SequentialFileReader> file_;
   Env* env_;
   Statistics* statistics_;
