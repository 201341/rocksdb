# These are the sources from which librocksdb.a is built:
LIB_SOURCES =                                                   \
  cache/clock_cache.cc                                          \
  cache/lru_cache.cc                                            \
  cache/sharded_cache.cc                                        \
  db/builder.cc                                                 \
  db/c.cc                                                       \
  db/column_family.cc                                           \
  db/compacted_db_impl.cc                                       \
  db/compaction.cc                                              \
  db/compaction_iterator.cc                                     \
  db/compaction_job.cc                                          \
  db/compaction_picker.cc                                       \
  db/compaction_picker_universal.cc                             \
  db/convenience.cc                                             \
  db/db_filesnapshot.cc                                         \
  db/db_impl.cc                                                 \
  db/db_impl_compaction_flush.cc                                \
  db/db_impl_debug.cc                                           \
  db/db_impl_experimental.cc                                    \
  db/db_impl_files.cc                                           \
  db/db_impl_open.cc                                            \
  db/db_impl_readonly.cc                                        \
  db/db_impl_write.cc                                           \
  db/db_info_dumper.cc                                          \
  db/db_iter.cc                                                 \
  db/dbformat.cc                                                \
  db/event_helpers.cc                                           \
  db/experimental.cc                                            \
  db/external_sst_file_ingestion_job.cc                         \
  db/file_indexer.cc                                            \
  db/flush_job.cc                                               \
  db/flush_scheduler.cc                                         \
  db/forward_iterator.cc                                        \
  db/internal_stats.cc                                          \
  db/log_reader.cc                                              \
  db/log_writer.cc                                              \
  db/malloc_stats.cc                                            \
  db/managed_iterator.cc                                        \
  db/memtable.cc                                                \
  db/memtable_list.cc                                           \
  db/merge_helper.cc                                            \
  db/merge_operator.cc                                          \
  db/range_del_aggregator.cc                                    \
  db/repair.cc                                                  \
  db/snapshot_impl.cc                                           \
  db/table_cache.cc                                             \
  db/table_properties_collector.cc                              \
  db/transaction_log_impl.cc                                    \
  db/version_builder.cc                                         \
  db/version_edit.cc                                            \
  db/version_set.cc                                             \
  db/wal_manager.cc                                             \
  db/write_batch.cc                                             \
  db/write_batch_base.cc                                        \
  db/write_controller.cc                                        \
  db/write_thread.cc                                            \
  env/env.cc                                                    \
  env/env_chroot.cc                                             \
  env/env_encryption.cc                                         \
  env/env_hdfs.cc                                               \
  env/env_posix.cc                                              \
  env/io_posix.cc                                               \
  env/mock_env.cc                                               \
  memtable/alloc_tracker.cc                                     \
  memtable/hash_cuckoo_rep.cc                                   \
  memtable/hash_linklist_rep.cc                                 \
  memtable/hash_skiplist_rep.cc                                 \
  memtable/skiplistrep.cc                                       \
  memtable/vectorrep.cc                                         \
  memtable/write_buffer_manager.cc                              \
  monitoring/histogram.cc                                       \
  monitoring/histogram_windowing.cc                             \
  monitoring/instrumented_mutex.cc                              \
  monitoring/iostats_context.cc                                 \
  monitoring/perf_context.cc                                    \
  monitoring/perf_level.cc                                      \
  monitoring/statistics.cc                                      \
  monitoring/thread_status_impl.cc                              \
  monitoring/thread_status_updater.cc                           \
  monitoring/thread_status_updater_debug.cc                     \
  monitoring/thread_status_util.cc                              \
  monitoring/thread_status_util_debug.cc                        \
  options/cf_options.cc                                         \
  options/db_options.cc                                         \
  options/options.cc                                            \
  options/options_helper.cc                                     \
  options/options_parser.cc                                     \
  options/options_sanity_check.cc                               \
  port/port_posix.cc                                            \
  port/stack_trace.cc                                           \
  table/adaptive_table_factory.cc                               \
  table/block.cc                                                \
  table/block_based_filter_block.cc                             \
  table/block_based_table_builder.cc                            \
  table/block_based_table_factory.cc                            \
  table/block_based_table_reader.cc                             \
  table/block_builder.cc                                        \
  table/block_fetcher.cc                                        \
  table/block_prefix_index.cc                                   \
  table/bloom_block.cc                                          \
  table/cuckoo_table_builder.cc                                 \
  table/cuckoo_table_factory.cc                                 \
  table/cuckoo_table_reader.cc                                  \
  table/flush_block_policy.cc                                   \
  table/format.cc                                               \
  table/full_filter_block.cc                                    \
  table/get_context.cc                                          \
  table/index_builder.cc                                        \
  table/iterator.cc                                             \
  table/merging_iterator.cc                                     \
  table/meta_blocks.cc                                          \
  table/partitioned_filter_block.cc                             \
  table/persistent_cache_helper.cc                              \
  table/plain_table_builder.cc                                  \
  table/plain_table_factory.cc                                  \
  table/plain_table_index.cc                                    \
  table/plain_table_key_coding.cc                               \
  table/plain_table_reader.cc                                   \
  table/sst_file_writer.cc                                      \
  table/table_properties.cc                                     \
  table/two_level_iterator.cc                                   \
  tools/dump/db_dump_tool.cc                                    \
  util/arena.cc                                                 \
  util/auto_roll_logger.cc                                      \
  util/bloom.cc                                                 \
  util/build_version.cc                                         \
  util/coding.cc                                                \
  util/compaction_job_stats_impl.cc                             \
  util/comparator.cc                                            \
  util/concurrent_arena.cc                                      \
  util/crc32c.cc                                                \
  util/delete_scheduler.cc                                      \
  util/dynamic_bloom.cc                                         \
  util/event_logger.cc                                          \
  util/file_reader_writer.cc                                    \
  util/file_util.cc                                             \
  util/filename.cc                                              \
  util/filter_policy.cc                                         \
  util/hash.cc                                                  \
  util/log_buffer.cc                                            \
  util/murmurhash.cc                                            \
  util/random.cc                                                \
  util/rate_limiter.cc                                          \
  util/slice.cc                                                 \
  util/sst_file_manager_impl.cc                                 \
  util/status.cc                                                \
  util/status_message.cc                                        \
  util/string_util.cc                                           \
  util/sync_point.cc                                            \
  util/thread_local.cc                                          \
  util/threadpool_imp.cc                                        \
  util/transaction_test_util.cc                                 \
  util/xxhash.cc                                                \
  utilities/backupable/backupable_db.cc                         \
  utilities/blob_db/blob_db.cc                                  \
  utilities/blob_db/blob_db_impl.cc                             \
  utilities/blob_db/blob_file.cc                                \
  utilities/blob_db/blob_log_format.cc                          \
  utilities/blob_db/blob_log_reader.cc                          \
  utilities/blob_db/blob_log_writer.cc                          \
  utilities/blob_db/ttl_extractor.cc                            \
  utilities/cassandra/cassandra_compaction_filter.cc            \
  utilities/cassandra/format.cc                                 \
  utilities/cassandra/merge_operator.cc                         \
  utilities/checkpoint/checkpoint_impl.cc                       \
  utilities/compaction_filters/remove_emptyvalue_compactionfilter.cc    \
  utilities/convenience/info_log_finder.cc                      \
  utilities/date_tiered/date_tiered_db_impl.cc                  \
  utilities/debug.cc                                            \
  utilities/document/document_db.cc                             \
  utilities/document/json_document.cc                           \
  utilities/document/json_document_builder.cc                   \
  utilities/env_mirror.cc                                       \
  utilities/env_timed.cc                                        \
  utilities/geodb/geodb_impl.cc                                 \
  utilities/leveldb_options/leveldb_options.cc                  \
  utilities/lua/rocks_lua_compaction_filter.cc                  \
  utilities/memory/memory_util.cc                               \
  utilities/merge_operators/max.cc                              \
  utilities/merge_operators/put.cc                              \
  utilities/merge_operators/string_append/stringappend.cc       \
  utilities/merge_operators/string_append/stringappend2.cc      \
  utilities/merge_operators/uint64add.cc                        \
  utilities/merge_operators/bytesxor.cc                         \
  utilities/option_change_migration/option_change_migration.cc  \
  utilities/options/options_util.cc                             \
  utilities/persistent_cache/block_cache_tier.cc                \
  utilities/persistent_cache/block_cache_tier_file.cc           \
  utilities/persistent_cache/block_cache_tier_metadata.cc       \
  utilities/persistent_cache/persistent_cache_tier.cc           \
  utilities/persistent_cache/volatile_tier_impl.cc              \
  utilities/redis/redis_lists.cc                                \
  utilities/simulator_cache/sim_cache.cc                        \
  utilities/spatialdb/spatial_db.cc                             \
  utilities/table_properties_collectors/compact_on_deletion_collector.cc \
  utilities/transactions/optimistic_transaction.cc              \
  utilities/transactions/optimistic_transaction_db_impl.cc      \
  utilities/transactions/pessimistic_transaction.cc             \
  utilities/transactions/pessimistic_transaction_db.cc          \
  utilities/transactions/snapshot_checker.cc                    \
  utilities/transactions/transaction_base.cc                    \
  utilities/transactions/transaction_db_mutex_impl.cc           \
  utilities/transactions/transaction_lock_mgr.cc                \
  utilities/transactions/transaction_util.cc                    \
  utilities/transactions/write_prepared_txn.cc                  \
  utilities/transactions/write_prepared_txn_db.cc               \
  utilities/ttl/db_ttl_impl.cc                                  \
  utilities/write_batch_with_index/write_batch_with_index.cc    \
  utilities/write_batch_with_index/write_batch_with_index_internal.cc    \
  cloud/aws/aws_env.cc                                          \
  cloud/aws/aws_kinesis.cc                                      \
  cloud/aws/aws_log.cc                                          \
  cloud/aws/aws_retry.cc                                        \
  cloud/aws/aws_s3.cc                                           \
  cloud/db_cloud_impl.cc                                        \
  cloud/cloud_env.cc                                            \
  cloud/cloud_env_options.cc                                    \
  cloud/manifest_reader.cc                                      \
  cloud/purge.cc                                                \
  cloud/cloud_manifest.cc                                       \

ifeq (,$(shell $(CXX) -fsyntax-only -maltivec -xc /dev/null 2>&1))
LIB_SOURCES_ASM =\
  util/crc32c_ppc_asm.S
LIB_SOURCES_C = \
  util/crc32c_ppc.c
else
LIB_SOURCES_ASM =
LIB_SOURCES_C =
endif

TOOL_LIB_SOURCES = \
  tools/ldb_cmd.cc                                              \
  tools/ldb_tool.cc                                             \
  tools/sst_dump_tool.cc                                        \
  utilities/blob_db/blob_dump_tool.cc                           \

MOCK_LIB_SOURCES = \
  table/mock_table.cc \
  util/fault_injection_test_env.cc

BENCH_LIB_SOURCES = \
  tools/db_bench_tool.cc                                        \

EXP_LIB_SOURCES = \
  utilities/col_buf_decoder.cc                                  \
  utilities/col_buf_encoder.cc                                  \
  utilities/column_aware_encoding_util.cc

TEST_LIB_SOURCES = \
  db/db_test_util.cc                                            \
  util/testharness.cc                                           \
  util/testutil.cc                                              \
  utilities/cassandra/test_utils.cc                             \

<<<<<<< HEAD
MAIN_SOURCES =                                                    \
  cloud/db_cloud_test.cc                                                \
  cloud/cloud_manifest_test.cc                                           \
  cache/cache_bench.cc                                                   \
  cache/cache_test.cc                                                    \
=======
MAIN_SOURCES =                                                          \
  cache/cache_bench.cc                                                  \
  cache/cache_test.cc                                                   \
>>>>>>> dbd8fa09
  db/column_family_test.cc                                              \
  db/compaction_job_stats_test.cc                                       \
  db/compaction_job_test.cc                                             \
  db/compaction_picker_test.cc                                          \
  db/comparator_db_test.cc                                              \
  db/corruption_test.cc                                                 \
  db/cuckoo_table_db_test.cc                                            \
  db/db_basic_test.cc                                                   \
  db/db_block_cache_test.cc                                             \
  db/db_bloom_filter_test.cc                                            \
  db/db_compaction_filter_test.cc                                       \
  db/db_compaction_test.cc                                              \
  db/db_dynamic_level_test.cc                                           \
  db/db_encryption_test.cc                                              \
  db/db_flush_test.cc                                                   \
  db/db_inplace_update_test.cc                                          \
  db/db_io_failure_test.cc                                              \
  db/db_iter_test.cc                                                    \
  db/db_iterator_test.cc                                                \
  db/db_log_iter_test.cc                                                \
  db/db_memtable_test.cc                                                \
  db/db_merge_operator_test.cc                                          \
  db/db_options_test.cc                                                 \
  db/db_range_del_test.cc                                               \
  db/db_sst_test.cc                                                     \
  db/db_statistics_test.cc                                              \
  db/db_table_properties_test.cc                                        \
  db/db_tailing_iter_test.cc                                            \
  db/db_test.cc                                                         \
  db/db_universal_compaction_test.cc                                    \
  db/db_wal_test.cc                                                     \
  db/db_write_test.cc                                                   \
  db/dbformat_test.cc                                                   \
  db/deletefile_test.cc                                                 \
  db/external_sst_file_basic_test.cc                                    \
  db/external_sst_file_test.cc                                          \
  db/fault_injection_test.cc                                            \
  db/file_indexer_test.cc                                               \
  db/filename_test.cc                                                   \
  db/flush_job_test.cc                                                  \
  db/listener_test.cc                                                   \
  db/log_test.cc                                                        \
  db/manual_compaction_test.cc                                          \
  db/merge_test.cc                                                      \
  db/options_file_test.cc                                               \
  db/perf_context_test.cc                                               \
  db/plain_table_db_test.cc                                             \
  db/prefix_test.cc                                                     \
  db/table_properties_collector_test.cc                                 \
  db/version_builder_test.cc                                            \
  db/version_edit_test.cc                                               \
  db/version_set_test.cc                                                \
  db/wal_manager_test.cc                                                \
  db/write_batch_test.cc                                                \
  db/write_callback_test.cc                                             \
  db/write_controller_test.cc                                           \
  env/env_basic_test.cc                                                 \
  env/env_test.cc                                                       \
  env/mock_env_test.cc                                                  \
  memtable/inlineskiplist_test.cc                                       \
  memtable/memtablerep_bench.cc                                         \
  memtable/skiplist_test.cc                                             \
  memtable/write_buffer_manager_test.cc                                 \
  monitoring/histogram_test.cc                                          \
  monitoring/iostats_context_test.cc                                    \
  monitoring/statistics_test.cc                                         \
  options/options_test.cc                                               \
  table/block_based_filter_block_test.cc                                \
  table/block_test.cc                                                   \
  table/cleanable_test.cc                                               \
  table/cuckoo_table_builder_test.cc                                    \
  table/cuckoo_table_reader_test.cc                                     \
  table/full_filter_block_test.cc                                       \
  table/merger_test.cc                                                  \
  table/table_reader_bench.cc                                           \
  table/table_test.cc                                                   \
  third-party/gtest-1.7.0/fused-src/gtest/gtest-all.cc                  \
  tools/db_bench.cc                                                     \
  tools/db_bench_tool_test.cc                                           \
  tools/db_sanity_test.cc                                               \
  tools/ldb_cmd_test.cc                                                 \
  tools/reduce_levels_test.cc                                           \
  tools/sst_dump_test.cc                                                \
  util/arena_test.cc                                                    \
  util/auto_roll_logger_test.cc                                         \
  util/autovector_test.cc                                               \
  util/bloom_test.cc                                                    \
  util/coding_test.cc                                                   \
  util/crc32c_test.cc                                                   \
  util/dynamic_bloom_test.cc                                            \
  util/event_logger_test.cc                                             \
  util/filelock_test.cc                                                 \
  util/log_write_bench.cc                                               \
  util/rate_limiter_test.cc                                             \
  util/slice_transform_test.cc                                          \
  util/timer_queue_test.cc                                              \
  util/thread_list_test.cc                                              \
  util/thread_local_test.cc                                             \
  utilities/backupable/backupable_db_test.cc                            \
  utilities/blob_db/blob_db_test.cc                                     \
  utilities/cassandra/cassandra_format_test.cc                          \
  utilities/cassandra/cassandra_functional_test.cc                      \
  utilities/cassandra/cassandra_row_merge_test.cc                       \
  utilities/cassandra/cassandra_serialize_test.cc                       \
  utilities/checkpoint/checkpoint_test.cc                               \
  utilities/column_aware_encoding_exp.cc                                \
  utilities/column_aware_encoding_test.cc                               \
  utilities/date_tiered/date_tiered_test.cc                             \
  utilities/document/document_db_test.cc                                \
  utilities/document/json_document_test.cc                              \
  utilities/geodb/geodb_test.cc                                         \
  utilities/lua/rocks_lua_test.cc                                       \
  utilities/memory/memory_test.cc                                       \
  utilities/merge_operators/string_append/stringappend_test.cc          \
  utilities/object_registry_test.cc                                     \
  utilities/option_change_migration/option_change_migration_test.cc     \
  utilities/options/options_util_test.cc                                \
  utilities/redis/redis_lists_test.cc                                   \
  utilities/simulator_cache/sim_cache_test.cc                           \
  utilities/spatialdb/spatial_db_test.cc                                \
  utilities/table_properties_collectors/compact_on_deletion_collector_test.cc  \
  utilities/transactions/optimistic_transaction_test.cc                 \
  utilities/transactions/transaction_test.cc                            \
  utilities/transactions/write_prepared_transaction_test.cc             \
  utilities/ttl/ttl_test.cc                                             \
  utilities/write_batch_with_index/write_batch_with_index_test.cc       \

JNI_NATIVE_SOURCES =                                          \
  java/rocksjni/backupenginejni.cc                            \
  java/rocksjni/backupablejni.cc                              \
  java/rocksjni/checkpoint.cc                                 \
  java/rocksjni/clock_cache.cc                                \
  java/rocksjni/columnfamilyhandle.cc                         \
  java/rocksjni/compaction_filter.cc                          \
  java/rocksjni/compaction_filter_factory.cc                  \
  java/rocksjni/compaction_filter_factory_jnicallback.cc      \
  java/rocksjni/compaction_options_fifo.cc                    \
  java/rocksjni/compaction_options_universal.cc               \
  java/rocksjni/comparator.cc                                 \
  java/rocksjni/comparatorjnicallback.cc                      \
  java/rocksjni/compression_options.cc                        \
  java/rocksjni/env.cc                                        \
  java/rocksjni/env_options.cc                                \
  java/rocksjni/ingest_external_file_options.cc               \
  java/rocksjni/filter.cc                                     \
  java/rocksjni/iterator.cc                                   \
  java/rocksjni/jnicallback.cc                                \
  java/rocksjni/loggerjnicallback.cc                          \
  java/rocksjni/lru_cache.cc                                  \
  java/rocksjni/memtablejni.cc                                \
  java/rocksjni/merge_operator.cc                             \
  java/rocksjni/native_comparator_wrapper_test.cc             \
  java/rocksjni/optimistic_transaction_db.cc                  \
  java/rocksjni/optimistic_transaction_options.cc             \
  java/rocksjni/options.cc                                    \
  java/rocksjni/options_util.cc                               \
  java/rocksjni/ratelimiterjni.cc                             \
  java/rocksjni/remove_emptyvalue_compactionfilterjni.cc      \
  java/rocksjni/cassandra_compactionfilterjni.cc              \
  java/rocksjni/cassandra_value_operator.cc                   \
  java/rocksjni/restorejni.cc                                 \
  java/rocksjni/rocks_callback_object.cc                      \
  java/rocksjni/rocksjni.cc                                   \
  java/rocksjni/rocksdb_exception_test.cc                     \
  java/rocksjni/slice.cc                                      \
  java/rocksjni/snapshot.cc                                   \
  java/rocksjni/sst_file_writerjni.cc                         \
  java/rocksjni/statistics.cc                                 \
  java/rocksjni/statisticsjni.cc                              \
  java/rocksjni/table.cc                                      \
  java/rocksjni/transaction.cc                                \
  java/rocksjni/transaction_db.cc                             \
  java/rocksjni/transaction_options.cc                        \
  java/rocksjni/transaction_db_options.cc                     \
  java/rocksjni/transaction_log.cc                            \
  java/rocksjni/transaction_notifier.cc                       \
  java/rocksjni/transaction_notifier_jnicallback.cc           \
  java/rocksjni/ttl.cc                                        \
  java/rocksjni/write_batch.cc                                \
  java/rocksjni/writebatchhandlerjnicallback.cc               \
  java/rocksjni/write_batch_test.cc                           \
  java/rocksjni/write_batch_with_index.cc<|MERGE_RESOLUTION|>--- conflicted
+++ resolved
@@ -254,17 +254,9 @@
   util/testutil.cc                                              \
   utilities/cassandra/test_utils.cc                             \
 
-<<<<<<< HEAD
 MAIN_SOURCES =                                                    \
   cloud/db_cloud_test.cc                                                \
   cloud/cloud_manifest_test.cc                                           \
-  cache/cache_bench.cc                                                   \
-  cache/cache_test.cc                                                    \
-=======
-MAIN_SOURCES =                                                          \
-  cache/cache_bench.cc                                                  \
-  cache/cache_test.cc                                                   \
->>>>>>> dbd8fa09
   db/column_family_test.cc                                              \
   db/compaction_job_stats_test.cc                                       \
   db/compaction_job_test.cc                                             \
